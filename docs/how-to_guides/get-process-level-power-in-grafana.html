<!DOCTYPE HTML>
<html lang="en" class="sidebar-visible no-js light">
    <head>
        <!-- Book generated using mdBook -->
        <meta charset="UTF-8">
        <title>Get process-level power consumption in my grafana dashboard - Scaphandre documentation</title>
        
        


        <!-- Custom HTML head -->
        


        <meta content="text/html; charset=utf-8" http-equiv="Content-Type">
        <meta name="description" content="Extensible and lightweight monitoring agent for energy consumption metrics">
        <meta name="viewport" content="width=device-width, initial-scale=1">
        <meta name="theme-color" content="#ffffff" />

        
        <link rel="icon" href="../favicon.svg">
        
        
        <link rel="shortcut icon" href="../favicon.png">
        
        <link rel="stylesheet" href="../css/variables.css">
        <link rel="stylesheet" href="../css/general.css">
        <link rel="stylesheet" href="../css/chrome.css">
        
        <link rel="stylesheet" href="../css/print.css" media="print">
        

        <!-- Fonts -->
        <link rel="stylesheet" href="../FontAwesome/css/font-awesome.css">
        
        <link rel="stylesheet" href="../fonts/fonts.css">
        

        <!-- Highlight.js Stylesheets -->
        <link rel="stylesheet" href="../highlight.css">
        <link rel="stylesheet" href="../tomorrow-night.css">
        <link rel="stylesheet" href="../ayu-highlight.css">

        <!-- Custom theme stylesheets -->
        

        
    </head>
    <body>
        <!-- Provide site root to javascript -->
        <script type="text/javascript">
            var path_to_root = "../";
            var default_theme = window.matchMedia("(prefers-color-scheme: dark)").matches ? "navy" : "light";
        </script>

        <!-- Work around some values being stored in localStorage wrapped in quotes -->
        <script type="text/javascript">
            try {
                var theme = localStorage.getItem('mdbook-theme');
                var sidebar = localStorage.getItem('mdbook-sidebar');

                if (theme.startsWith('"') && theme.endsWith('"')) {
                    localStorage.setItem('mdbook-theme', theme.slice(1, theme.length - 1));
                }

                if (sidebar.startsWith('"') && sidebar.endsWith('"')) {
                    localStorage.setItem('mdbook-sidebar', sidebar.slice(1, sidebar.length - 1));
                }
            } catch (e) { }
        </script>

        <!-- Set the theme before any content is loaded, prevents flash -->
        <script type="text/javascript">
            var theme;
            try { theme = localStorage.getItem('mdbook-theme'); } catch(e) { }
            if (theme === null || theme === undefined) { theme = default_theme; }
            var html = document.querySelector('html');
            html.classList.remove('no-js')
            html.classList.remove('light')
            html.classList.add(theme);
            html.classList.add('js');
        </script>

        <!-- Hide / unhide sidebar before it is displayed -->
        <script type="text/javascript">
            var html = document.querySelector('html');
            var sidebar = 'hidden';
            if (document.body.clientWidth >= 1080) {
                try { sidebar = localStorage.getItem('mdbook-sidebar'); } catch(e) { }
                sidebar = sidebar || 'visible';
            }
            html.classList.remove('sidebar-visible');
            html.classList.add("sidebar-" + sidebar);
        </script>

        <nav id="sidebar" class="sidebar" aria-label="Table of contents">
            <div class="sidebar-scrollbox">
                <ol class="chapter"><li class="chapter-item expanded affix "><a href="../index.html">Introduction</a></li><li class="chapter-item expanded affix "><li class="part-title">Tutorials</li><li class="chapter-item expanded "><a href="../tutorials/quickstart.html"><strong aria-hidden="true">1.</strong> Quickstart</a></li><li class="chapter-item expanded "><a href="../tutorials/installation.html"><strong aria-hidden="true">2.</strong> Installation</a></li><li class="chapter-item expanded affix "><li class="part-title">How-to guides</li><li class="chapter-item expanded "><a href="../how-to_guides/propagate-metrics-hypervisor-to-vm_qemu-kvm.html"><strong aria-hidden="true">3.</strong> Propagate power consumption metrics from hypervisor to virtual machines (Qemu/KVM)</a></li><li class="chapter-item expanded "><a href="../how-to_guides/get-process-level-power-in-grafana.html" class="active"><strong aria-hidden="true">4.</strong> Get process-level power consumption in my grafana dashboard</a></li><li class="chapter-item expanded affix "><li class="part-title">Explanations</li><li class="chapter-item expanded "><a href="../explanations/how-scaph-computes-per-process-power-consumption.html"><strong aria-hidden="true">5.</strong> How scaphandre computes per process power consumption</a></li><li class="chapter-item expanded "><a href="../explanations/internal-structure.html"><strong aria-hidden="true">6.</strong> Internal structure</a></li><li class="chapter-item expanded "><a href="../explanations/about-containers.html"><strong aria-hidden="true">7.</strong> About containers</a></li><li class="chapter-item expanded affix "><li class="part-title">References</li><li class="chapter-item expanded "><a href="../references/exporter-prometheus.html"><strong aria-hidden="true">8.</strong> Prometheus exporter</a></li><li class="chapter-item expanded "><a href="../references/exporter-qemu.html"><strong aria-hidden="true">9.</strong> Qemu exporter</a></li><li class="chapter-item expanded "><a href="../references/exporter-riemann.html"><strong aria-hidden="true">10.</strong> Riemann exporter</a></li><li class="chapter-item expanded "><a href="../references/exporter-stdout.html"><strong aria-hidden="true">11.</strong> Stdout exporter</a></li><li class="chapter-item expanded "><a href="../references/sensor-powercap_rapl.html"><strong aria-hidden="true">12.</strong> PowercapRAPL sensor</a></li><li class="chapter-item expanded affix "><a href="../why.html">Why this project ?</a></li><li class="chapter-item expanded affix "><a href="../compatibility.html">Compatibility</a></li><li class="chapter-item expanded affix "><a href="../troubleshooting.html">Troubleshooting</a></li><li class="chapter-item expanded affix "><a href="../contributing.html">Contributing guide</a></li><li class="chapter-item expanded affix "><a href="../sources.html">External references you may be interested in</a></li></ol>
            </div>
            <div id="sidebar-resize-handle" class="sidebar-resize-handle"></div>
        </nav>

        <div id="page-wrapper" class="page-wrapper">

            <div class="page">
                
                <div id="menu-bar-hover-placeholder"></div>
                <div id="menu-bar" class="menu-bar sticky bordered">
                    <div class="left-buttons">
                        <button id="sidebar-toggle" class="icon-button" type="button" title="Toggle Table of Contents" aria-label="Toggle Table of Contents" aria-controls="sidebar">
                            <i class="fa fa-bars"></i>
                        </button>
                        <button id="theme-toggle" class="icon-button" type="button" title="Change theme" aria-label="Change theme" aria-haspopup="true" aria-expanded="false" aria-controls="theme-list">
                            <i class="fa fa-paint-brush"></i>
                        </button>
                        <ul id="theme-list" class="theme-popup" aria-label="Themes" role="menu">
                            <li role="none"><button role="menuitem" class="theme" id="light">Light (default)</button></li>
                            <li role="none"><button role="menuitem" class="theme" id="rust">Rust</button></li>
                            <li role="none"><button role="menuitem" class="theme" id="coal">Coal</button></li>
                            <li role="none"><button role="menuitem" class="theme" id="navy">Navy</button></li>
                            <li role="none"><button role="menuitem" class="theme" id="ayu">Ayu</button></li>
                        </ul>
                        
                        <button id="search-toggle" class="icon-button" type="button" title="Search. (Shortkey: s)" aria-label="Toggle Searchbar" aria-expanded="false" aria-keyshortcuts="S" aria-controls="searchbar">
                            <i class="fa fa-search"></i>
                        </button>
                        
                    </div>
                
                    <h1 class="menu-title">Scaphandre documentation</h1>

                    <div class="right-buttons">
                        
                        <a href="../print.html" title="Print this book" aria-label="Print this book">
                            <i id="print-button" class="fa fa-print"></i>
                        </a>
                        
                        
                    </div>
                </div>

                
                <div id="search-wrapper" class="hidden">
                    <form id="searchbar-outer" class="searchbar-outer">
                        <input type="search" name="search" id="searchbar" name="searchbar" placeholder="Search this book ..." aria-controls="searchresults-outer" aria-describedby="searchresults-header">
                    </form>
                    <div id="searchresults-outer" class="searchresults-outer hidden">
                        <div id="searchresults-header" class="searchresults-header"></div>
                        <ul id="searchresults">
                        </ul>
                    </div>
                </div>
                

                <!-- Apply ARIA attributes after the sidebar and the sidebar toggle button are added to the DOM -->
                <script type="text/javascript">
                    document.getElementById('sidebar-toggle').setAttribute('aria-expanded', sidebar === 'visible');
                    document.getElementById('sidebar').setAttribute('aria-hidden', sidebar !== 'visible');
                    Array.from(document.querySelectorAll('#sidebar a')).forEach(function(link) {
                        link.setAttribute('tabIndex', sidebar === 'visible' ? 0 : -1);
                    });
                </script>

                <div id="content" class="content">
                    <main>
                        <h1><a class="header" href="#get-process-level-power-consumption-in-my-grafana-dashboard" id="get-process-level-power-consumption-in-my-grafana-dashboard">Get process-level power consumption in my grafana dashboard</a></h1>
<p>Now we'll see how to get valuable data in a dashboard. Let's say you want to track the power consumption of a given process or application in a dashboard and eventually set thresholds on it. WHat do you need to get that subset of the power consumption of the host visually ?</p>
<p>You need basically 3 components for that:</p>
<ul>
<li>scaphandre running with the <a href="../references/exporter-prometheus.html">prometheus exporter</a></li>
<li><a href="https://prometheus.io">prometheus</a></li>
<li><a href="https://grafana.com">grafana</a></li>
</ul>
<p>We'll say that you already have a running prometheus server and an available grafana instance and that you have added prometheus as a datasource in grafana.</p>
<p>How to get metrics per process as you may see <a href="https://metrics.hubblo.org">here</a> ?</p>
<p>The metric that I need from the prometheus exporter to do that is: <code>scaph_process_power_consumption_microwatts</code>. This metric is a wallet for the power consumption of all the running processes on the host at a given time.</p>
<p>This is a prometheus metrics, so you have labels to filter on the processes you are interested in. Currently the available labels are: <code>instance</code>, <code>exe</code>, <code>job</code> and <code>pid</code>.</p>
<p>If I want to get power consumption (in Watts) for all processes related to <a href="https://nginx.org/">nginx</a> running on a host with ip 10.0.0.9 I may use that query, in grafana, based on the prometheus datasource:</p>
<pre><code>scaph_process_power_consumption_microwatts{cmdline=~&quot;.*nginx.*&quot;, instance=&quot;10.0.0.9:8080&quot;} / 1000000
</code></pre>
<p>Here we assume that scaphandre/the prometheus exporter is running on port number <code>8080</code>.</p>
<p>Here how it looks, creating a panel in grafana:</p>
<p><img src="../grafana-edit.png" alt="" /></p>
<p>Those labels are explained in much more detail <a href="../references/exporter-prometheus.html#scaph_process_power_consumption_microwatts">here</a>.</p>

                    </main>

                    <nav class="nav-wrapper" aria-label="Page navigation">
                        <!-- Mobile navigation buttons -->
                        
                            <a rel="prev" href="../how-to_guides/propagate-metrics-hypervisor-to-vm_qemu-kvm.html" class="mobile-nav-chapters previous" title="Previous chapter" aria-label="Previous chapter" aria-keyshortcuts="Left">
                                <i class="fa fa-angle-left"></i>
                            </a>
                        

                        
                            <a rel="next" href="../explanations/how-scaph-computes-per-process-power-consumption.html" class="mobile-nav-chapters next" title="Next chapter" aria-label="Next chapter" aria-keyshortcuts="Right">
                                <i class="fa fa-angle-right"></i>
                            </a>
                        

                        <div style="clear: both"></div>
                    </nav>
                </div>
            </div>

            <nav class="nav-wide-wrapper" aria-label="Page navigation">
                
                    <a rel="prev" href="../how-to_guides/propagate-metrics-hypervisor-to-vm_qemu-kvm.html" class="nav-chapters previous" title="Previous chapter" aria-label="Previous chapter" aria-keyshortcuts="Left">
                        <i class="fa fa-angle-left"></i>
                    </a>
                

                
                    <a rel="next" href="../explanations/how-scaph-computes-per-process-power-consumption.html" class="nav-chapters next" title="Next chapter" aria-label="Next chapter" aria-keyshortcuts="Right">
                        <i class="fa fa-angle-right"></i>
                    </a>
                
            </nav>

        </div>

        
<<<<<<< HEAD
        <!-- Livereload script (if served using the cli tool) -->
        <script type="text/javascript">
            var socket = new WebSocket("ws://localhost:3000/__livereload");
            socket.onmessage = function (event) {
                if (event.data === "reload") {
                    socket.close();
                    location.reload();
                }
            };

            window.onbeforeunload = function() {
                socket.close();
            }
        </script>
        
=======
>>>>>>> 1accdc22

        

        
        <script type="text/javascript">
            window.playground_line_numbers = true;
        </script>
        

        
        <script type="text/javascript">
            window.playground_copyable = true;
        </script>
        

        
        <script src="../ace.js" type="text/javascript" charset="utf-8"></script>
        <script src="../editor.js" type="text/javascript" charset="utf-8"></script>
        <script src="../mode-rust.js" type="text/javascript" charset="utf-8"></script>
        <script src="../theme-dawn.js" type="text/javascript" charset="utf-8"></script>
        <script src="../theme-tomorrow_night.js" type="text/javascript" charset="utf-8"></script>
        

        
        <script src="../elasticlunr.min.js" type="text/javascript" charset="utf-8"></script>
        <script src="../mark.min.js" type="text/javascript" charset="utf-8"></script>
        <script src="../searcher.js" type="text/javascript" charset="utf-8"></script>
        

        <script src="../clipboard.min.js" type="text/javascript" charset="utf-8"></script>
        <script src="../highlight.js" type="text/javascript" charset="utf-8"></script>
        <script src="../book.js" type="text/javascript" charset="utf-8"></script>

        <!-- Custom JS scripts -->
        

        

    </body>
</html><|MERGE_RESOLUTION|>--- conflicted
+++ resolved
@@ -179,7 +179,7 @@
 <pre><code>scaph_process_power_consumption_microwatts{cmdline=~&quot;.*nginx.*&quot;, instance=&quot;10.0.0.9:8080&quot;} / 1000000
 </code></pre>
 <p>Here we assume that scaphandre/the prometheus exporter is running on port number <code>8080</code>.</p>
-<p>Here how it looks, creating a panel in grafana:</p>
+<p>Here is how it looks, creating a panel in grafana:</p>
 <p><img src="../grafana-edit.png" alt="" /></p>
 <p>Those labels are explained in much more detail <a href="../references/exporter-prometheus.html#scaph_process_power_consumption_microwatts">here</a>.</p>
 
@@ -221,10 +221,9 @@
         </div>
 
         
-<<<<<<< HEAD
         <!-- Livereload script (if served using the cli tool) -->
         <script type="text/javascript">
-            var socket = new WebSocket("ws://localhost:3000/__livereload");
+            var socket = new WebSocket("ws://localhost:3001/__livereload");
             socket.onmessage = function (event) {
                 if (event.data === "reload") {
                     socket.close();
@@ -237,8 +236,6 @@
             }
         </script>
         
-=======
->>>>>>> 1accdc22
 
         
 
