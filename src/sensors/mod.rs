//! # Sensors: to get data related to energy consumption
//!
//! `Sensor` is the root for all sensors. It defines the [Sensor] trait
//! needed to implement a sensor.

pub mod powercap_rapl;
pub mod units;
pub mod utils;
use procfs::{process, CpuInfo, CpuTime, KernelStats};
use std::collections::HashMap;
use std::error::Error;
use std::mem::size_of_val;
use std::time::Duration;
use std::{fmt, fs};
use utils::{current_system_time_since_epoch, ProcessTracker};

// !!!!!!!!!!!!!!!!! Sensor !!!!!!!!!!!!!!!!!!!!!!!
/// Sensor trait, the Sensor API.
pub trait Sensor {
    fn get_topology(&mut self) -> Box<Option<Topology>>;
    fn generate_topology(&self) -> Result<Topology, Box<dyn Error>>;
}

/// Defines methods for Record instances creation
/// and storage.
pub trait RecordGenerator {
    fn refresh_record(&mut self);
    fn get_records_passive(&self) -> Vec<Record>;
    fn clean_old_records(&mut self);
}

// !!!!!!!!!!!!!!!!! Topology !!!!!!!!!!!!!!!!!!!!!!!
/// Topology struct represents the whole CPUSocket architecture,
/// from the electricity consumption point of view,
/// including the potentially multiple CPUSocket sockets.
/// Owns a vector of CPUSocket structs representing each socket.
#[derive(Debug, Clone)]
pub struct Topology {
    /// The CPU sockets found on the host, represented as CPUSocket instances attached to this topology
    pub sockets: Vec<CPUSocket>,
    /// ProcessTrack instance that keeps track of processes running on the host and CPU stats associated
    pub proc_tracker: ProcessTracker,
    /// CPU usage stats buffer
    pub stat_buffer: Vec<CPUStat>,
    /// Measurements of energy usage, stored as Record instances
    pub record_buffer: Vec<Record>,
    /// Maximum size in memory for the recor_buffer
    pub buffer_max_kbytes: u16,
    /// Sorted list of all domains names
    pub domains_names: Option<Vec<String>>,
}

impl RecordGenerator for Topology {
    /// Computes a new Record, stores it in the record_buffer
<<<<<<< HEAD
    /// and returns a clone of this record
    fn refresh_record(&mut self) {
=======
    /// and returns a clone of this record.
    ///
    fn refresh_record(&mut self) -> Record {
>>>>>>> c9013894
        let mut value: u64 = 0;
        for s in self.get_sockets() {
            let records = s.get_records_passive();
            if !records.is_empty() {
                let last = records.last();
                let res = last.unwrap().value.trim();
                if let Ok(val) = res.parse::<u64>() {
                    value += val;
                } else {
                    warn!("couldn't parse value : {}", res);
                }
            }
        }
        let timestamp = current_system_time_since_epoch();
        let record = Record::new(timestamp, value.to_string(), units::Unit::MicroJoule);

        self.record_buffer.push(record);

        if !self.record_buffer.is_empty() {
            self.clean_old_records();
        }
    }

    /// Removes (and thus drops) as many Record instances from the record_buffer
    /// as needed for record_buffer to not exceed 'buffer_max_kbytes'
    fn clean_old_records(&mut self) {
        let record_ptr = &self.record_buffer[0];
        let record_size = size_of_val(record_ptr);
        let curr_size = record_size * self.record_buffer.len();
        trace!(
            "topology: current size of record buffer: {} max size: {}",
            curr_size,
            self.buffer_max_kbytes * 1000
        );
        if curr_size as u16 > self.buffer_max_kbytes * 1000 {
            let size_diff = curr_size - (self.buffer_max_kbytes * 1000) as usize;
            trace!(
                "topology: size_diff: {} record size: {}",
                size_diff,
                record_size
            );
            if size_diff > record_size {
                let nb_records_to_delete = size_diff as f32 / record_size as f32;
                for _ in 1..nb_records_to_delete as u32 {
                    if !self.record_buffer.is_empty() {
                        let res = self.record_buffer.remove(0);
                        debug!("Cleaning record buffer on Topology, removing: {:?}", res);
                    }
                }
            }
        }
    }

    /// Returns a copy of the record_buffer
    fn get_records_passive(&self) -> Vec<Record> {
        let mut result = vec![];
        for r in &self.record_buffer {
            result.push(Record::new(
                r.timestamp,
                r.value.clone(),
                units::Unit::MicroJoule,
            ));
        }
        result
    }
}

impl Default for Topology {
    fn default() -> Self {
        Self::new()
    }
}

impl Topology {
    /// Instanciates Topology and returns the instance
    pub fn new() -> Topology {
        Topology {
            sockets: vec![],
            proc_tracker: ProcessTracker::new(5),
            stat_buffer: vec![],
            record_buffer: vec![],
            buffer_max_kbytes: 1,
            domains_names: None,
        }
    }

    /// Parses /proc/cpuinfo and creates instances of CPUCore.
    ///
    ///# Examples
    ///
    /// ```
    /// use scaphandre::sensors::Topology;
    ///
    /// if let Ok(cores) = Topology::generate_cpu_cores() {
    ///     println!("There are {} cores on this host.", cores.len());
    ///     for c in &cores {
    ///         println!("Here is CPU Core number {}", c.attributes.get("processor").unwrap());
    ///     }
    /// }
    /// ```
    pub fn generate_cpu_cores() -> Result<Vec<CPUCore>, String> {
        let cpuinfo = CpuInfo::new().unwrap();
        let mut cores = vec![];
        for id in 0..(cpuinfo.num_cores() - 1) {
            let mut info = HashMap::new();
            for (k, v) in cpuinfo.get_info(id).unwrap().iter() {
                info.insert(String::from(*k), String::from(*v));
            }
            cores.push(CPUCore::new(id as u16, info));
        }
        Ok(cores)
    }

    /// Adds a Socket instance to self.sockets if and only if the
    /// socket id doesn't exist already.
    pub fn safe_add_socket(
        &mut self,
        socket_id: u16,
        domains: Vec<Domain>,
        attributes: Vec<Vec<HashMap<String, String>>>,
        counter_uj_path: String,
        buffer_max_kbytes: u16,
    ) {
        if !self.sockets.iter().any(|s| s.id == socket_id) {
            let socket = CPUSocket::new(
                socket_id,
                domains,
                attributes,
                counter_uj_path,
                buffer_max_kbytes,
            );
            self.sockets.push(socket);
        }
    }

    /// Returns a immutable reference to self.proc_tracker
    pub fn get_proc_tracker(&self) -> &ProcessTracker {
        &self.proc_tracker
    }

    /// Returns a mutable reference to self.sockets
    pub fn get_sockets(&mut self) -> &mut Vec<CPUSocket> {
        &mut self.sockets
    }

    /// Returns an immutable reference to self.sockets
    pub fn get_sockets_passive(&self) -> &Vec<CPUSocket> {
        &self.sockets
    }

    // Build a sorted list of all domains names from all sockets.
    fn build_domains_names(&mut self) {
        let mut names: HashMap<String, ()> = HashMap::new();
        for s in self.sockets.iter() {
            for d in s.get_domains_passive() {
                names.insert(d.name.clone(), ());
            }
        }
        let mut domain_names = names.keys().cloned().collect::<Vec<String>>();
        domain_names.sort();
        self.domains_names = Some(domain_names);
    }

    /// Adds a Domain instance to a given socket, if and only if the domain
    /// id doesn't exist already for the socket.
    pub fn safe_add_domain_to_socket(
        &mut self,
        socket_id: u16,
        domain_id: u16,
        name: &str,
        uj_counter: &str,
        buffer_max_kbytes: u16,
    ) {
        let iterator = self.sockets.iter_mut();
        for socket in iterator {
            if socket.id == socket_id {
                socket.safe_add_domain(Domain::new(
                    domain_id,
                    String::from(name),
                    String::from(uj_counter),
                    buffer_max_kbytes,
                ));
            }
        }
        self.build_domains_names();
    }

    /// Generates CPUCore instances for the host and adds them
    /// to appropriate CPUSocket instance from self.sockets
    pub fn add_cpu_cores(&mut self) {
        let mut cores = Topology::generate_cpu_cores().unwrap();
        while !cores.is_empty() {
            let c = cores.pop().unwrap();
            let socket_id = &c
                .attributes
                .get("physical id")
                .unwrap()
                .parse::<u16>()
                .unwrap();
            let socket = self
                .sockets
                .iter_mut()
                .find(|x| &x.id == socket_id)
                .expect("Trick: if you are running on a vm, do not forget to use --vm parameter invoking scaphandre at the command line");
            if socket_id == &socket.id {
                socket.add_cpu_core(c);
            }
        }
    }

    /// Triggers ProcessTracker refresh on process stats
    /// and power consumption, CPU stats and cores power comsumption,
    /// CPU sockets stats and power consumption.
    pub fn refresh(&mut self) {
        let sockets = &mut self.sockets;
        for s in sockets {
            // refresh each socket with new record
            s.refresh_record();
            s.refresh_stats();
            let domains = s.get_domains();
            for d in domains {
                d.refresh_record();
            }
            //let cores = s.get_cores();
            //for c in cores {
            //
            //}
        }
        self.refresh_procs();
        self.refresh_record();
        self.refresh_stats();
    }

    /// Gets currently running processes (as procfs::Process instances) and stores
    /// them in self.proc_tracker
    fn refresh_procs(&mut self) {
        //! current_procs is the up to date list of processus running on the host
        let current_procs = process::all_processes().unwrap();

        for p in current_procs {
            let pid = p.pid;
            let res = self.proc_tracker.add_process_record(p);
            match res {
                Ok(_) => {}
                Err(msg) => panic!("Failed to track process with pid {} !\nGot: {}", pid, msg),
            }
        }
    }

    /// Gets currents stats and stores them as a CPUStat instance in self.stat_buffer
    pub fn refresh_stats(&mut self) {
        self.stat_buffer.insert(0, self.read_stats().unwrap());
        if !self.stat_buffer.is_empty() {
            self.clean_old_stats();
        }
    }

    /// Checks the size in memory of stats_buffer and deletes as many CPUStat
    /// instances from the buffer to make it smaller in memory than buffer_max_kbytes.
    fn clean_old_stats(&mut self) {
        let stat_ptr = &self.stat_buffer[0];
        let size_of_stat = size_of_val(stat_ptr);
        let curr_size = size_of_stat * self.stat_buffer.len();
        trace!("current_size of stats in topo: {}", curr_size);
        if curr_size > (self.buffer_max_kbytes * 1000) as usize {
            let size_diff = curr_size - (self.buffer_max_kbytes * 1000) as usize;
            if size_diff > size_of_stat {
                let nb_stats_to_delete = size_diff as f32 / size_of_stat as f32;
                trace!(
                    "nb_stats_to_delete: {} size_diff: {} size of: {}",
                    nb_stats_to_delete,
                    size_diff,
                    size_of_stat
                );
                for _ in 1..nb_stats_to_delete as u32 {
                    if !self.stat_buffer.is_empty() {
                        let res = self.stat_buffer.pop();
                        debug!("Cleaning topology stat buffer, removing: {:?}", res);
                    }
                }
            }
        }
    }

    /// Returns a Record instance containing the difference (attribute by attribute, except timestamp which will be the timestamp from the last record)
    /// between the last (in time) record from self.record_buffer and the previous one
    pub fn get_records_diff(&self) -> Option<Record> {
        let len = self.record_buffer.len();
        if len > 2 {
            let last = self.record_buffer.last().unwrap();
            let previous = self.record_buffer.get(len - 2).unwrap();
            let last_value = last.value.parse::<u64>().unwrap();
            let previous_value = previous.value.parse::<u64>().unwrap();
            if previous_value <= last_value {
                let diff = last_value - previous_value;
                return Some(Record::new(last.timestamp, diff.to_string(), last.unit));
            }
        }
        None
    }

    /// Returns a Record instance containing the power consumed between
    /// last and previous measurement, in microwatts.
    pub fn get_records_diff_power_microwatts(&self) -> Option<Record> {
        if self.record_buffer.len() > 1 {
            let last_record = self.record_buffer.last().unwrap();
            let previous_record = self
                .record_buffer
                .get(self.record_buffer.len() - 2)
                .unwrap();
            let last_microjoules = last_record.value.parse::<u64>().unwrap();
            let previous_microjoules = previous_record.value.parse::<u64>().unwrap();
            if previous_microjoules > last_microjoules {
                return None;
            }
            let microjoules = last_microjoules - previous_microjoules;
            let time_diff =
                last_record.timestamp.as_secs_f64() - previous_record.timestamp.as_secs_f64();
            let microwatts = microjoules as f64 / time_diff;
            return Some(Record::new(
                last_record.timestamp,
                (microwatts as u64).to_string(),
                units::Unit::MicroWatt,
            ));
        }
        None
    }

    /// Returns a CPUStat instance containing the difference between last
    /// and previous stats measurement (from stat_buffer), attribute by attribute.
    pub fn get_stats_diff(&self) -> Option<CPUStat> {
        if self.stat_buffer.len() > 1 {
            let last = &self.stat_buffer[0].cputime;
            let previous = &self.stat_buffer[1].cputime;
            let mut iowait = None;
            let mut irq = None;
            let mut softirq = None;
            let mut steal = None;
            let mut guest = None;
            let mut guest_nice = None;
            if last.iowait.is_some() && previous.iowait.is_some() {
                iowait = Some(last.iowait.unwrap() - previous.iowait.unwrap());
            }
            if last.irq.is_some() && previous.irq.is_some() {
                irq = Some(last.irq.unwrap() - previous.irq.unwrap());
            }
            if last.softirq.is_some() && previous.softirq.is_some() {
                softirq = Some(last.softirq.unwrap() - previous.softirq.unwrap());
            }
            if last.steal.is_some() && previous.steal.is_some() {
                steal = Some(last.steal.unwrap() - previous.steal.unwrap());
            }
            if last.guest.is_some() && previous.guest.is_some() {
                guest = Some(last.guest.unwrap() - previous.guest.unwrap());
            }
            if last.guest_nice.is_some() && previous.guest_nice.is_some() {
                guest_nice = Some(last.guest_nice.unwrap() - previous.guest_nice.unwrap());
            }
            return Some(CPUStat {
                cputime: CpuTime {
                    user: last.user - previous.user,
                    nice: last.nice - previous.nice,
                    system: last.system - previous.system,
                    idle: last.idle - previous.idle,
                    iowait,
                    irq,
                    softirq,
                    steal,
                    guest,
                    guest_nice,
                },
            });
        }
        None
    }

    /// Reads content from /proc/stat and extracts the stats of the whole CPU topology.
    pub fn read_stats(&self) -> Option<CPUStat> {
        let kernelstats_or_not = KernelStats::new();
        if let Ok(res_cputime) = kernelstats_or_not {
            return Some(CPUStat {
                cputime: res_cputime.total,
            });
        }
        None
    }

    /// Returns the number of processes currently available
    pub fn read_nb_process_total_count(&self) -> Option<u64> {
        if let Ok(result) = KernelStats::new() {
            return Some(result.processes);
        }
        None
    }

    /// Returns the number of processes currently in a running state
    pub fn read_nb_process_running_current(&self) -> Option<u32> {
        if let Ok(result) = KernelStats::new() {
            if let Some(procs_running) = result.procs_running {
                return Some(procs_running);
            }
        }
        None
    }
    /// Returns the number of processes currently blocked waiting
    pub fn read_nb_process_blocked_current(&self) -> Option<u32> {
        if let Ok(result) = KernelStats::new() {
            if let Some(procs_running) = result.procs_running {
                return Some(procs_running);
            }
        }
        None
    }
    /// Returns the current number of context switches
    pub fn read_nb_context_switches_total_count(&self) -> Option<u64> {
        if let Ok(result) = KernelStats::new() {
            return Some(result.ctxt);
        }
        None
    }

    /// Returns the power consumed between last and previous measurement for a given process ID, in microwatts
    pub fn get_process_power_consumption_microwatts(&self, pid: i32) -> Option<Record> {
        let tracker = self.get_proc_tracker();
        if let Some(recs) = tracker.find_records(pid) {
            if recs.len() > 1 {
                let last = recs.first().unwrap();
                let previous = recs.get(1).unwrap();
                if let Some(topo_stats_diff) = self.get_stats_diff() {
                    //trace!("Topology stats measured diff: {:?}", topo_stats_diff);
                    let process_total_time =
                        last.total_time_jiffies() - previous.total_time_jiffies();
                    let topo_total_time = topo_stats_diff.total_time_jiffies()
                        * procfs::ticks_per_second().unwrap() as f32;
                    let usage_percent = process_total_time as f64 / topo_total_time as f64;
                    let topo_conso = self.get_records_diff_power_microwatts();
                    if let Some(val) = &topo_conso {
                        //trace!("topo conso: {}", val);
                        let val_f64 = val.value.parse::<f64>().unwrap();
                        //trace!("val f64: {}", val_f64);
                        let result = (val_f64 * usage_percent) as u64;
                        //trace!("result: {}", result);
                        return Some(Record::new(
                            last.timestamp,
                            result.to_string(),
                            units::Unit::MicroWatt,
                        ));
                    }
                }
            }
        } else {
            trace!("Couldn't find records for PID: {}", pid);
        }
        None
    }

    pub fn get_process_cpu_consumption_percentage(&self, pid: i32) -> Option<Record> {
        let tracker = self.get_proc_tracker();
        if let Some(recs) = tracker.find_records(pid) {
            if recs.len() > 1 {
                let last = recs.first().unwrap();
                let previous = recs.get(1).unwrap();
                if let Some(topo_stats_diff) = self.get_stats_diff() {
                    let process_total_time =
                        last.total_time_jiffies() - previous.total_time_jiffies();

                    let topo_total_time = topo_stats_diff.total_time_jiffies()
                        * procfs::ticks_per_second().unwrap() as f32;

                    let usage = process_total_time as f64 / topo_total_time as f64;

                    return Some(Record::new(
                        current_system_time_since_epoch(),
                        (usage * 100.0).to_string(),
                        units::Unit::Percentage,
                    ));
                }
            }
        }
        None
    }
}

// !!!!!!!!!!!!!!!!! CPUSocket !!!!!!!!!!!!!!!!!!!!!!!
/// CPUSocket struct represents a CPU socket (matches physical_id attribute in /proc/cpuinfo),
/// owning CPU cores (processor in /proc/cpuinfo).
#[derive(Debug, Clone)]
pub struct CPUSocket {
    /// Numerical ID of the CPU socket (physical_id in /proc/cpuinfo)
    pub id: u16,
    /// RAPL domains attached to the socket
    pub domains: Vec<Domain>,
    /// Text attributes linked to that socket, found in /proc/cpuinfo
    pub attributes: Vec<Vec<HashMap<String, String>>>,
    /// Path to the file that provides the counter for energy consumed by the socket, in microjoules.
    pub counter_uj_path: String,
    /// Comsumption records measured and stored by scaphandre for this socket.
    pub record_buffer: Vec<Record>,
    /// Maximum size of the record_buffer in kilobytes.
    pub buffer_max_kbytes: u16,
    /// CPU cores (core_id in /proc/cpuinfo) attached to the socket.
    pub cpu_cores: Vec<CPUCore>,
    /// Usage statistics records stored for this socket.
    pub stat_buffer: Vec<CPUStat>,
}

impl RecordGenerator for CPUSocket {
    /// Generates a new record of the socket energy consumption and stores it in the record_buffer.
    /// Returns a clone of this Record instance.
    fn refresh_record(&mut self) {
        if let Ok(record) = self.read_record_uj() {
            self.record_buffer.push(record);
        }

        if !self.record_buffer.is_empty() {
            self.clean_old_records();
        }
    }

    /// Checks the size in memory of record_buffer and deletes as many Record
    /// instances from the buffer to make it smaller in memory than buffer_max_kbytes.
    fn clean_old_records(&mut self) {
        let record_ptr = &self.record_buffer[0];
        let curr_size = size_of_val(record_ptr) * self.record_buffer.len();
        trace!(
            "socket rebord buffer current size: {} max_bytes: {}",
            curr_size,
            self.buffer_max_kbytes * 1000
        );
        if curr_size > (self.buffer_max_kbytes * 1000) as usize {
            let size_diff = curr_size - (self.buffer_max_kbytes * 1000) as usize;
            trace!(
                "socket record size_diff: {} sizeof: {}",
                size_diff,
                size_of_val(record_ptr)
            );
            if size_diff > size_of_val(record_ptr) {
                let nb_records_to_delete = size_diff as f32 / size_of_val(record_ptr) as f32;
                for _ in 1..nb_records_to_delete as u32 {
                    if !self.record_buffer.is_empty() {
                        let res = self.record_buffer.remove(0);
                        debug!(
                            "Cleaning socket id {} records buffer, removing: {}",
                            self.id, res
                        );
                    }
                }
            }
        }
    }

    /// Returns a new owned Vector being a clone of the current record_buffer.
    /// This does not affect the current buffer but is costly.
    fn get_records_passive(&self) -> Vec<Record> {
        let mut result = vec![];
        for r in &self.record_buffer {
            result.push(Record::new(
                r.timestamp,
                r.value.clone(),
                units::Unit::MicroJoule,
            ));
        }
        result
    }
}

impl CPUSocket {
    /// Creates and returns a CPUSocket instance with an empty buffer and no CPUCore owned yet.
    fn new(
        id: u16,
        domains: Vec<Domain>,
        attributes: Vec<Vec<HashMap<String, String>>>,
        counter_uj_path: String,
        buffer_max_kbytes: u16,
    ) -> CPUSocket {
        CPUSocket {
            id,
            domains,
            attributes,
            counter_uj_path,
            record_buffer: vec![], // buffer has to be empty first
            buffer_max_kbytes,
            cpu_cores: vec![], // cores are instantiated on a later step
            stat_buffer: vec![],
        }
    }

    /// Adds a new Domain instance to the domains vector if and only if it doesn't exist in the vector already.
    fn safe_add_domain(&mut self, domain: Domain) {
        if !self.domains.iter().any(|d| d.id == domain.id) {
            self.domains.push(domain);
        }
    }

    /// Returns the content of the energy consumption counter file, as a String
    /// value of microjoules.
    pub fn read_counter_uj(&self) -> Result<String, Box<dyn Error>> {
        match fs::read_to_string(&self.counter_uj_path) {
            Ok(result) => Ok(result),
            Err(error) => Err(Box::new(error)),
        }
    }
    pub fn read_record_uj(&self) -> Result<Record, Box<dyn Error>> {
        match fs::read_to_string(&self.counter_uj_path) {
            Ok(result) => Ok(Record::new(
                current_system_time_since_epoch(),
                result,
                units::Unit::MicroJoule,
            )),
            Err(error) => Err(Box::new(error)),
        }
    }

    /// Returns a mutable reference to the domains vector.
    pub fn get_domains(&mut self) -> &mut Vec<Domain> {
        &mut self.domains
    }

    /// Returns a immutable reference to the domains vector.
    pub fn get_domains_passive(&self) -> &Vec<Domain> {
        &self.domains
    }

    /// Returns a mutable reference to the CPU cores vector.
    pub fn get_cores(&mut self) -> &mut Vec<CPUCore> {
        &mut self.cpu_cores
    }

    /// Returns a immutable reference to the CPU cores vector.
    pub fn get_cores_passive(&self) -> &Vec<CPUCore> {
        &self.cpu_cores
    }

    /// Adds a CPU core instance to the cores vector.
    pub fn add_cpu_core(&mut self, core: CPUCore) {
        self.cpu_cores.push(core);
    }

    /// Generates a new CPUStat object storing current usage statistics of the socket
    /// and stores it in the stat_buffer.
    pub fn refresh_stats(&mut self) {
        if !self.stat_buffer.is_empty() {
            self.clean_old_stats();
        }
        self.stat_buffer.insert(0, self.read_stats().unwrap());
    }

    /// Checks the size in memory of stats_buffer and deletes as many CPUStat
    /// instances from the buffer to make it smaller in memory than buffer_max_kbytes.
    fn clean_old_stats(&mut self) {
        let stat_ptr = &self.stat_buffer[0];
        let size_of_stat = size_of_val(stat_ptr);
        let curr_size = size_of_stat * self.stat_buffer.len();
        trace!("current_size of stats in socket {}: {}", self.id, curr_size);
        trace!(
            "estimated max nb of socket stats: {}",
            self.buffer_max_kbytes as f32 * 1000.0 / size_of_stat as f32
        );
        if curr_size > (self.buffer_max_kbytes * 1000) as usize {
            let size_diff = curr_size - (self.buffer_max_kbytes * 1000) as usize;
            trace!(
                "socket {} size_diff: {} size of: {}",
                self.id,
                size_diff,
                size_of_stat
            );
            if size_diff > size_of_stat {
                let nb_stats_to_delete = size_diff as f32 / size_of_stat as f32;
                trace!(
                    "socket {} nb_stats_to_delete: {} size_diff: {} size of: {}",
                    self.id,
                    nb_stats_to_delete,
                    size_diff,
                    size_of_stat
                );
                trace!("nb stats to delete: {}", nb_stats_to_delete as u32);
                for _ in 1..nb_stats_to_delete as u32 {
                    if !self.stat_buffer.is_empty() {
                        let res = self.stat_buffer.pop();
                        debug!(
                            "Cleaning stat buffer of socket {}, removing: {:?}",
                            self.id, res
                        );
                    }
                }
            }
        }
    }

    /// Combines stats from all CPU cores owned byu the socket and returns
    /// a CpuTime struct containing stats for the whole socket.
    pub fn read_stats(&self) -> Option<CPUStat> {
        let mut stats = CPUStat {
            cputime: CpuTime {
                user: 0.0,
                nice: 0.0,
                system: 0.0,
                idle: 0.0,
                iowait: Some(0.0),
                irq: Some(0.0),
                softirq: Some(0.0),
                guest: Some(0.0),
                guest_nice: Some(0.0),
                steal: Some(0.0),
            },
        };
        for c in &self.cpu_cores {
            let c_stats = c.read_stats().unwrap();
            stats.cputime.user += c_stats.user;
            stats.cputime.nice += c_stats.nice;
            stats.cputime.system += c_stats.system;
            stats.cputime.idle += c_stats.idle;
            stats.cputime.iowait =
                Some(stats.cputime.iowait.unwrap_or_default() + c_stats.iowait.unwrap_or_default());
            stats.cputime.irq =
                Some(stats.cputime.irq.unwrap_or_default() + c_stats.irq.unwrap_or_default());
            stats.cputime.softirq = Some(
                stats.cputime.softirq.unwrap_or_default() + c_stats.softirq.unwrap_or_default(),
            );
        }
        Some(stats)
    }

    /// Computes the difference between previous usage statistics record for the socket
    /// and the current one. Returns a CPUStat object containing this difference, field
    /// by field.
    pub fn get_stats_diff(&mut self) -> Option<CPUStat> {
        if self.stat_buffer.len() > 1 {
            let last = &self.stat_buffer[0].cputime;
            let previous = &self.stat_buffer[1].cputime;
            let mut iowait = None;
            let mut irq = None;
            let mut softirq = None;
            let mut steal = None;
            let mut guest = None;
            let mut guest_nice = None;
            if last.iowait.is_some() && previous.iowait.is_some() {
                iowait = Some(last.iowait.unwrap() - previous.iowait.unwrap());
            }
            if last.irq.is_some() && previous.irq.is_some() {
                irq = Some(last.irq.unwrap() - previous.irq.unwrap());
            }
            if last.softirq.is_some() && previous.softirq.is_some() {
                softirq = Some(last.softirq.unwrap() - previous.softirq.unwrap());
            }
            if last.steal.is_some() && previous.steal.is_some() {
                steal = Some(last.steal.unwrap() - previous.steal.unwrap());
            }
            if last.guest.is_some() && previous.guest.is_some() {
                guest = Some(last.guest.unwrap() - previous.guest.unwrap());
            }
            if last.guest_nice.is_some() && previous.guest_nice.is_some() {
                guest_nice = Some(last.guest_nice.unwrap() - previous.guest_nice.unwrap());
            }
            return Some(CPUStat {
                cputime: CpuTime {
                    user: last.user - previous.user,
                    nice: last.nice - previous.nice,
                    system: last.system - previous.system,
                    idle: last.idle - previous.idle,
                    iowait,
                    irq,
                    softirq,
                    steal,
                    guest,
                    guest_nice,
                },
            });
        }
        None
    }

    /// Returns a Record instance containing the power consumed between last
    /// and previous measurement, for this CPU socket
    pub fn get_records_diff_power_microwatts(&self) -> Option<Record> {
        if self.record_buffer.len() > 1 {
            let last_record = self.record_buffer.last().unwrap();
            let previous_record = self
                .record_buffer
                .get(self.record_buffer.len() - 2)
                .unwrap();
            debug!(
                "last_record value: {} previous_record value: {}",
                &last_record.value, &previous_record.value
            );
            if let (Ok(last_microjoules), Ok(previous_microjoules)) = (
                last_record.value.trim().parse::<u64>(),
                previous_record.value.trim().parse::<u64>(),
            ) {
                let microjoules = last_microjoules - previous_microjoules;
                let time_diff =
                    last_record.timestamp.as_secs_f64() - previous_record.timestamp.as_secs_f64();
                let microwatts = microjoules as f64 / time_diff;
                debug!("microwatts: {}", microwatts);
                return Some(Record::new(
                    last_record.timestamp,
                    (microwatts as u64).to_string(),
                    units::Unit::MicroWatt,
                ));
            }
        } else {
            debug!("Not enough records for socket");
        }
        None
    }
}

// !!!!!!!!!!!!!!!!! CPUCore !!!!!!!!!!!!!!!!!!!!!!!
/// CPUCore reprensents each CPU core on the host,
/// owned by a CPUSocket. CPUCores are instanciated regardless if
/// HyperThreading is activated on the host.
/// Reprensents the processor field in /proc/cpuinfo.
#[derive(Debug, Clone)]
pub struct CPUCore {
    pub id: u16,
    pub attributes: HashMap<String, String>,
}

impl CPUCore {
    /// Instantiates CPUCore and returns the instance.
    pub fn new(id: u16, attributes: HashMap<String, String>) -> CPUCore {
        CPUCore { id, attributes }
    }

    /// Reads content from /proc/stat and extracts the stats of the CPU core
    fn read_stats(&self) -> Option<CpuTime> {
        if let Ok(mut kernelstats) = KernelStats::new() {
            return Some(kernelstats.cpu_time.remove(self.id as usize));
        }
        None
    }
}

// !!!!!!!!!!!!!!!!! Domain !!!!!!!!!!!!!!!!!!!!!!!
/// Domain struct represents a part of a CPUSocket from the
/// electricity consumption point of view.
#[derive(Debug, Clone)]
pub struct Domain {
    /// Numerical ID of the RAPL domain as indicated in /sys/class/powercap/intel-rapl* folders names
    pub id: u16,
    /// Name of the domain as found in /sys/class/powercap/intel-rapl:X:X/name
    pub name: String,
    /// Path to the domain's energy counter file, microjoules extracted
    pub counter_uj_path: String,
    /// History of energy consumption measurements, stored as Record instances
    pub record_buffer: Vec<Record>,
    /// Maximum size of record_buffer, in kilobytes
    pub buffer_max_kbytes: u16,
}
impl RecordGenerator for Domain {
    /// Computes a measurement of energy comsumption for this CPU domain,
    /// stores a copy in self.record_buffer and returns it.
    fn refresh_record(&mut self) {
        if let Ok(record) = self.read_record_uj() {
            self.record_buffer.push(record);
        }

        if !self.record_buffer.is_empty() {
            self.clean_old_records();
        }
    }

    /// Removes as many Record instances from self.record_buffer as needed
    /// for record_buffer to take less than 'buffer_max_kbytes' in memory
    fn clean_old_records(&mut self) {
        let record_ptr = &self.record_buffer[0];
        let curr_size = size_of_val(record_ptr) * self.record_buffer.len();
        if curr_size > (self.buffer_max_kbytes * 1000) as usize {
            let size_diff = curr_size - (self.buffer_max_kbytes * 1000) as usize;
            if size_diff > size_of_val(&self.record_buffer[0]) {
                let nb_records_to_delete =
                    size_diff as f32 / size_of_val(&self.record_buffer[0]) as f32;
                for _ in 1..nb_records_to_delete as u32 {
                    if !self.record_buffer.is_empty() {
                        self.record_buffer.remove(0);
                    }
                }
            }
        }
    }

    /// Returns a copy of self.record_buffer
    fn get_records_passive(&self) -> Vec<Record> {
        let mut result = vec![];
        for r in &self.record_buffer {
            result.push(Record::new(
                r.timestamp,
                r.value.clone(),
                units::Unit::MicroJoule,
            ));
        }
        result
    }
}
impl Domain {
    /// Instanciates Domain and returns the instance
    fn new(id: u16, name: String, counter_uj_path: String, buffer_max_kbytes: u16) -> Domain {
        Domain {
            id,
            name,
            counter_uj_path,
            record_buffer: vec![],
            buffer_max_kbytes,
        }
    }
    /// Reads content of this domain's energy_uj file
    pub fn read_counter_uj(&self) -> Result<String, Box<dyn Error>> {
        match fs::read_to_string(&self.counter_uj_path) {
            Ok(result) => Ok(result),
            Err(error) => Err(Box::new(error)),
        }
    }

    pub fn read_record_uj(&self) -> Result<Record, Box<dyn Error>> {
        match fs::read_to_string(&self.counter_uj_path) {
            Ok(result) => Ok(Record {
                timestamp: current_system_time_since_epoch(),
                unit: units::Unit::MicroJoule,
                value: result,
            }),
            Err(error) => Err(Box::new(error)),
        }
    }

    /// Returns a Record instance containing the power consumed between
    /// last and previous measurement, in microwatts.
    pub fn get_records_diff_power_microwatts(&self) -> Option<Record> {
        if self.record_buffer.len() > 1 {
            let last_record = self.record_buffer.last().unwrap();
            let previous_record = self
                .record_buffer
                .get(self.record_buffer.len() - 2)
                .unwrap();
            if let (Ok(last_microjoules), Ok(previous_microjoules)) = (
                last_record.value.trim().parse::<u64>(),
                previous_record.value.trim().parse::<u64>(),
            ) {
                if previous_microjoules > last_microjoules {
                    return None;
                }
                let microjoules = last_microjoules - previous_microjoules;
                let time_diff =
                    last_record.timestamp.as_secs_f64() - previous_record.timestamp.as_secs_f64();
                let microwatts = microjoules as f64 / time_diff;
                return Some(Record::new(
                    last_record.timestamp,
                    (microwatts as u64).to_string(),
                    units::Unit::MicroWatt,
                ));
            }
        }
        None
    }
}
impl fmt::Display for Domain {
    fn fmt(&self, f: &mut fmt::Formatter<'_>) -> fmt::Result {
        write!(f, "Domain: {}", self.name)
    }
}

// !!!!!!!!!!!!!!!!! Record !!!!!!!!!!!!!!!!!!!!!!!
/// Record struct represents an electricity consumption measurement
/// tied to a domain.
#[derive(Debug, Clone)]
pub struct Record {
    pub timestamp: Duration,
    pub value: String,
    pub unit: units::Unit,
}

impl Record {
    /// Instances Record and returns the instance
    pub fn new(timestamp: Duration, value: String, unit: units::Unit) -> Record {
        Record {
            timestamp,
            value,
            unit,
        }
    }
}

impl fmt::Display for Record {
    fn fmt(&self, f: &mut fmt::Formatter<'_>) -> fmt::Result {
        write!(
            f,
            "recorded {} {} at {:?}",
            self.value.trim(),
            self.unit,
            self.timestamp
        )
    }
}

#[derive(Debug)]
pub struct CPUStat {
    pub cputime: CpuTime,
}

impl CPUStat {
    /// Returns the total of active CPU time spent, for this stat measurement
    /// (not iowait, idle, irq or softirq)
    pub fn total_time_jiffies(&self) -> f32 {
        let user = self.cputime.user;
        let nice = self.cputime.nice;
        let system = self.cputime.system;
        let idle = self.cputime.idle;
        let irq = self.cputime.irq.unwrap_or_default();
        let iowait = self.cputime.iowait.unwrap_or_default();
        let softirq = self.cputime.softirq.unwrap_or_default();
        let steal = self.cputime.steal.unwrap_or_default();
        let guest_nice = self.cputime.guest_nice.unwrap_or_default();
        let guest = self.cputime.guest.unwrap_or_default();

        trace!(
            "CPUStat contains user {} nice {} system {} idle: {} irq {} softirq {} iowait {} steal {} guest_nice {} guest {}",
            user, nice, system, idle, irq, softirq, iowait, steal, guest_nice, guest
        );
        user + nice + system + guest_nice + guest
    }
}

impl Clone for CPUStat {
    /// Returns a copy of CPUStat instance
    fn clone(&self) -> CPUStat {
        CPUStat {
            cputime: CpuTime {
                user: self.cputime.user,
                nice: self.cputime.nice,
                system: self.cputime.system,
                softirq: self.cputime.softirq,
                irq: self.cputime.irq,
                idle: self.cputime.idle,
                iowait: self.cputime.iowait,
                steal: self.cputime.steal,
                guest: self.cputime.guest,
                guest_nice: self.cputime.guest_nice,
            },
        }
    }
}

#[cfg(test)]
mod tests {
    use super::*;
    #[test]
    fn get_proc_cpuinfo() {
        let cores = Topology::generate_cpu_cores().unwrap();
        println!(
            "cores: {} attributes in core 0: {}",
            cores.len(),
            cores[0].attributes.len()
        );
        for c in &cores {
            println!("{:?}", c.attributes.get("processor"));
        }
        assert_eq!(cores.len() > 0, true);
        for c in &cores {
            assert_eq!(c.attributes.len() > 5, true);
        }
    }

    #[test]
    fn read_topology_stats() {
        let mut sensor = powercap_rapl::PowercapRAPLSensor::new(8, 8, false);
        let topo = (*sensor.get_topology()).unwrap();
        println!("{:?}", topo.read_stats());
    }

    #[test]
    fn read_core_stats() {
        let mut sensor = powercap_rapl::PowercapRAPLSensor::new(8, 8, false);
        let mut topo = (*sensor.get_topology()).unwrap();
        for s in topo.get_sockets() {
            for c in s.get_cores() {
                println!("{:?}", c.read_stats());
            }
        }
    }

    #[test]
    fn read_socket_stats() {
        let mut sensor = powercap_rapl::PowercapRAPLSensor::new(8, 8, false);
        let mut topo = (*sensor.get_topology()).unwrap();
        for s in topo.get_sockets() {
            println!("{:?}", s.read_stats());
        }
    }
}

//  Copyright 2020 The scaphandre authors.
//
//  Licensed under the Apache License, Version 2.0 (the "License");
//  you may not use this file except in compliance with the License.
//  You may obtain a copy of the License at
//
//      http://www.apache.org/licenses/LICENSE-2.0
//
//  Unless required by applicable law or agreed to in writing, software
//  distributed under the License is distributed on an "AS IS" BASIS,
//  WITHOUT WARRANTIES OR CONDITIONS OF ANY KIND, either express or implied.
//  See the License for the specific language governing permissions and
//  limitations under the License.<|MERGE_RESOLUTION|>--- conflicted
+++ resolved
@@ -52,14 +52,9 @@
 
 impl RecordGenerator for Topology {
     /// Computes a new Record, stores it in the record_buffer
-<<<<<<< HEAD
-    /// and returns a clone of this record
-    fn refresh_record(&mut self) {
-=======
     /// and returns a clone of this record.
     ///
     fn refresh_record(&mut self) -> Record {
->>>>>>> c9013894
         let mut value: u64 = 0;
         for s in self.get_sockets() {
             let records = s.get_records_passive();
